--- conflicted
+++ resolved
@@ -55,6 +55,7 @@
 void rom_init_programs()
 {
     uint sm_oe = pio_claim_unused_sm(data_pio, true);
+    uint sm_data = pio_claim_unused_sm(data_pio, true);
     
     sm_report = pio_claim_unused_sm(data_pio, true);
     sm_tca = pio_claim_unused_sm(data_pio, true);
@@ -66,11 +67,7 @@
         gpio_set_dir(BASE_DATA_PIN + ofs, true);
         gpio_set_drive_strength(BASE_DATA_PIN + ofs, GPIO_DRIVE_STRENGTH_2MA);
         gpio_set_input_enabled(BASE_DATA_PIN + ofs, false);
-<<<<<<< HEAD
-        gpio_set_inover(BASE_DATA_PIN + ofs, GPIO_OVERRIDE_LOW);
-=======
         gpio_set_drive_strength(BASE_DATA_PIN + ofs, GPIO_DRIVE_STRENGTH_2MA);
->>>>>>> 3d713068
     }
 
     for( uint ofs = 0; ofs < N_OE_PINS; ofs++ )
@@ -84,20 +81,12 @@
         gpio_init(BASE_BUF_OE_PIN + ofs);
         gpio_set_drive_strength(BASE_BUF_OE_PIN + ofs, GPIO_DRIVE_STRENGTH_2MA);
         gpio_set_input_enabled(BASE_BUF_OE_PIN + ofs, false);
-<<<<<<< HEAD
-        gpio_set_inover(BASE_BUF_OE_PIN + ofs, GPIO_OVERRIDE_LOW);
-=======
         gpio_set_drive_strength(BASE_BUF_OE_PIN + ofs, GPIO_DRIVE_STRENGTH_2MA);
->>>>>>> 3d713068
     }
 
     pio_gpio_init(data_pio, TCA_EXPANDER_PIN);
     gpio_set_input_enabled(TCA_EXPANDER_PIN, false);
-<<<<<<< HEAD
-    gpio_set_inover(TCA_EXPANDER_PIN, GPIO_OVERRIDE_LOW);
-=======
     gpio_set_drive_strength(TCA_EXPANDER_PIN, GPIO_DRIVE_STRENGTH_2MA);
-#endif // TCA_EXPANDER
 
     pio_sm_set_consecutive_pindirs(data_pio, sm_data, BASE_DATA_PIN, N_DATA_PINS, true);
 
@@ -109,10 +98,9 @@
     sm_config_set_out_shift(&c_data, true, true, N_DATA_PINS);
     pio_sm_init(data_pio, sm_data, offset_data, &c_data);
     pio_sm_set_enabled(data_pio, sm_data, true);
->>>>>>> 3d713068
 
     // set oe pin directions, data pin direction will be set by the sm
-    /*pio_sm_set_consecutive_pindirs(data_pio, sm_oe, BASE_OE_PIN, N_OE_PINS, false);
+    pio_sm_set_consecutive_pindirs(data_pio, sm_oe, BASE_OE_PIN, N_OE_PINS, false);
     pio_sm_set_consecutive_pindirs(data_pio, sm_oe, BASE_BUF_OE_PIN, N_BUF_OE_PINS, true);
 
     uint offset_oe = pio_add_program(data_pio, &output_enable_buffer_program);
@@ -124,7 +112,6 @@
     
     pio_sm_init(data_pio, sm_oe, offset_oe, &c_oe);
     pio_sm_set_enabled(data_pio, sm_oe, true);
-    */
    
     uint offset_report = pio_add_program(data_pio, &output_enable_report_program);
     pio_sm_config c_report = output_enable_report_program_get_default_config(offset_report);
